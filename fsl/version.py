#!/usr/bin/env python
#
# version.py - fslpy version information.
#
# Author: Paul McCarthy <pauldmccarthy@gmail.com>
#
"""The primary purpose of this module is as a container for the ``fslpy``
version number. A handful of convenience functions for managing version
numbers are also defined here.

.. autosummary::
   :nosignatures:

   __version__
   parseVersionString
   compareVersions
   patchVersion


The ``fslpy`` version number consists of three numbers, separated by a period,
roughly obeys the Semantic Versioning conventions (http://semver.org/), and
is compatible with PEP 440 (https://www.python.org/dev/peps/pep-0440/):


 1. The major release number. This gets updated for major/external releases.

 2. The minor release number. This gets updated for minor/internal releases,
    which involve new features, bug-fixes, and other updates.

 3. The point release number. This gets updated for minor/internal releases,
    which primarily involve bug-fixes and minor changes.


The sole exceptions to the above convention are:

  - development versions, where the point release number is followed by a
    development release identifier of the form ``'.devN'``, where ``N``
    denotes a specific development release.

  - Builds, where the version number ends in ``'+buildN'``, where ``N``
    denotes a specific build.
"""


import os.path as op
import            re
import            string


<<<<<<< HEAD
__version__ = '1.13.2'
=======
__version__ = '1.13.3'
>>>>>>> d1938fc7
"""Current version number, as a string. """


def parseVersionString(versionString):
    """Parses the given version string, and returns a tuple containing
    the individual components of the version number (see the description
    of the :attr:`__version__` attribute).

    An error is raised if the ``versionString`` is invalid.
    """

    # Ignore build if present
    versionString = versionString.split('+')[0]
    components    = versionString.split('.')

    # Truncate after three elements -
    # a development (unreleased version
    # number will end with '.dev', but
    # we ignore this for the purposes of
    # comparison.
    if len(components) == 4 and components[3].startswith('dev'):
        components = components[:3]

    # Major, minor, and point
    # version are always numeric
    major, minor, point = [c for c in components]

    # But early versions of FSLeyes
    # used a letter at the end
    # to denote a hotfix release.
    # Don't break if we get one
    # of these old version numbers.
    point = point.rstrip(string.ascii_letters)

    return [int(c) for c in [major, minor, point]]


def compareVersions(v1, v2, ignorePoint=False):
    """Compares the given ``fslpy`` version numbers.

    Both developemnt versions and build numbers are ignored in the comparison.

    :arg v1:          Version number to compare
    :arg v2:          Version number to compare
    :arg ignorePoint: Defaults to ``False``. If ``True``, the point release
                      numbers are ignored in the comparison.

    :returns: One of the following:

                - -1 if ``v1`` < ``v2`` (i.e. ``v1`` is older than ``v2``)
                -  0 if ``v1`` == ``v2``
                -  1 if ``v1`` > ``v2``
    """

    v1 = parseVersionString(v1)
    v2 = parseVersionString(v2)

    if ignorePoint:
        v1 = v1[:2]
        v2 = v2[:2]

    for p1, p2 in zip(v1, v2):

        if p1 > p2: return  1
        if p1 < p2: return -1

    return 0


def patchVersion(filename, newversion):
    """Patches the given ``filename``, in place, with the given
    ``newversion``. Searches for a line of the form::

        __version__ = '<oldversion>'

    and replaces ``<oldversion>`` with ``newversion``.
    """
    filename = op.abspath(filename)

    with open(filename, 'rt') as f:
        lines = f.readlines()

    pattern = re.compile(r'^__version__ *= *\'.*\' *$')

    for i, line in enumerate(lines):
        if pattern.match(line):
            lines[i] = '__version__ = \'{0}\'\n'.format(newversion)
            break

    with open(filename, 'wt') as f:
        lines = f.writelines(lines)<|MERGE_RESOLUTION|>--- conflicted
+++ resolved
@@ -47,11 +47,7 @@
 import            string
 
 
-<<<<<<< HEAD
-__version__ = '1.13.2'
-=======
 __version__ = '1.13.3'
->>>>>>> d1938fc7
 """Current version number, as a string. """
 
 
